/*
 * Copyright 2013 Real Logic Ltd.
 *
 * Licensed under the Apache License, Version 2.0 (the "License");
 * you may not use this file except in compliance with the License.
 * You may obtain a copy of the License at
 *
 * http://www.apache.org/licenses/LICENSE-2.0
 *
 * Unless required by applicable law or agreed to in writing, software
 * distributed under the License is distributed on an "AS IS" BASIS,
 * WITHOUT WARRANTIES OR CONDITIONS OF ANY KIND, either express or implied.
 * See the License for the specific language governing permissions and
 * limitations under the License.
 */
package uk.co.real_logic.sbe;

import org.w3c.dom.Node;
<<<<<<< HEAD
=======

import java.util.List;
>>>>>>> 126ff777

/**
 * SBE compositeType
 */
public class CompositeType extends Type
{
    /** A composite is a sequence of encodedDataTypes, so we have a list of them */
    private List<EncodedDataType> composites;

    /**
     * Construct a new compositeType from XML Schema.
     *
     * @param node from the XML Schema Parsing
     */
    public CompositeType(final Node node)
    {
        super(node); // set the common schema attributes

        // TODO: iterate over children nodes to grab encoded data types
    }
}<|MERGE_RESOLUTION|>--- conflicted
+++ resolved
@@ -16,11 +16,7 @@
 package uk.co.real_logic.sbe;
 
 import org.w3c.dom.Node;
-<<<<<<< HEAD
-=======
-
 import java.util.List;
->>>>>>> 126ff777
 
 /**
  * SBE compositeType
